use crate::*;
use ethers::prelude::*;
use polars::prelude::*;
use std::collections::HashMap;

/// columns for transactions
#[cryo_to_df::to_df(Datatype::NonceDiffs)]
#[derive(Default)]
pub struct NonceDiffs {
<<<<<<< HEAD
    pub(crate) n_rows: u64,
    pub(crate) block_number: Vec<Option<u32>>,
    pub(crate) transaction_index: Vec<Option<u64>>,
    pub(crate) transaction_hash: Vec<Option<Vec<u8>>>,
    pub(crate) address: Vec<Vec<u8>>,
    pub(crate) from_value: Vec<U256>,
    pub(crate) to_value: Vec<U256>,
    pub(crate) chain_id: Vec<u64>,
=======
    n_rows: u64,
    block_number: Vec<Option<u32>>,
    transaction_index: Vec<Option<u32>>,
    transaction_hash: Vec<Option<Vec<u8>>>,
    address: Vec<Vec<u8>>,
    from_value: Vec<U256>,
    to_value: Vec<U256>,
    chain_id: Vec<u64>,
>>>>>>> a267001b
}

#[async_trait::async_trait]
impl Dataset for NonceDiffs {
    fn name() -> &'static str {
        "nonce_diffs"
    }

    fn default_sort() -> Vec<String> {
        vec!["block_number".to_string(), "transaction_index".to_string()]
    }
}

type BlockTxsTraces = (Option<u32>, Vec<Option<Vec<u8>>>, Vec<ethers::types::BlockTrace>);
type Result<T> = ::core::result::Result<T, CollectError>;

#[async_trait::async_trait]
impl CollectByBlock for NonceDiffs {
    type Response = BlockTxsTraces;

    async fn extract(
        request: Params,
        source: Arc<Source>,
        schemas: Schemas,
    ) -> Result<Self::Response> {
        let schema = schemas.get(&Datatype::NonceDiffs).ok_or(err("schema not provided"))?;
        let include_txs = schema.has_column("transaction_hash");
        source.fetcher.trace_block_state_diffs(request.block_number()? as u32, include_txs).await
    }

    fn transform(response: Self::Response, columns: &mut Self, schemas: &Schemas) -> Result<()> {
        process_nonce_diffs(&response, columns, schemas)
    }
}

#[async_trait::async_trait]
impl CollectByTransaction for NonceDiffs {
    type Response = BlockTxsTraces;

    async fn extract(
        request: Params,
        source: Arc<Source>,
        _schemas: Schemas,
    ) -> Result<Self::Response> {
        source.fetcher.trace_transaction_state_diffs(request.transaction_hash()?).await
    }

    fn transform(response: Self::Response, columns: &mut Self, schemas: &Schemas) -> Result<()> {
        process_nonce_diffs(&response, columns, schemas)
    }
}

pub(crate) fn process_nonce_diffs(
    response: &BlockTxsTraces,
    columns: &mut NonceDiffs,
    schemas: &Schemas,
) -> Result<()> {
    let schema = schemas.get(&Datatype::NonceDiffs).ok_or(err("schema not provided"))?;
    let (block_number, txs, traces) = response;
    for (index, (trace, tx)) in traces.iter().zip(txs).enumerate() {
        if let Some(ethers::types::StateDiff(state_diffs)) = &trace.state_diff {
            for (addr, diff) in state_diffs.iter() {
                process_nonce_diff(addr, &diff.nonce, block_number, tx, index, columns, schema);
            }
        }
    }
    Ok(())
}

pub(crate) fn process_nonce_diff(
    addr: &H160,
    diff: &Diff<U256>,
    block_number: &Option<u32>,
    transaction_hash: &Option<Vec<u8>>,
    transaction_index: usize,
    columns: &mut NonceDiffs,
    schema: &Table,
) {
    let (from, to) = match diff {
        Diff::Same => return,
        Diff::Born(value) => (U256::zero(), *value),
        Diff::Died(value) => (*value, U256::zero()),
        Diff::Changed(ChangedType { from, to }) => (*from, *to),
    };
    columns.n_rows += 1;
    store!(schema, columns, block_number, *block_number);
    store!(schema, columns, transaction_index, Some(transaction_index as u32));
    store!(schema, columns, transaction_hash, transaction_hash.clone());
    store!(schema, columns, address, addr.as_bytes().to_vec());
    store!(schema, columns, from_value, from);
    store!(schema, columns, to_value, to);
}<|MERGE_RESOLUTION|>--- conflicted
+++ resolved
@@ -7,25 +7,14 @@
 #[cryo_to_df::to_df(Datatype::NonceDiffs)]
 #[derive(Default)]
 pub struct NonceDiffs {
-<<<<<<< HEAD
     pub(crate) n_rows: u64,
     pub(crate) block_number: Vec<Option<u32>>,
-    pub(crate) transaction_index: Vec<Option<u64>>,
+    pub(crate) transaction_index: Vec<Option<u32>>,
     pub(crate) transaction_hash: Vec<Option<Vec<u8>>>,
     pub(crate) address: Vec<Vec<u8>>,
     pub(crate) from_value: Vec<U256>,
     pub(crate) to_value: Vec<U256>,
     pub(crate) chain_id: Vec<u64>,
-=======
-    n_rows: u64,
-    block_number: Vec<Option<u32>>,
-    transaction_index: Vec<Option<u32>>,
-    transaction_hash: Vec<Option<Vec<u8>>>,
-    address: Vec<Vec<u8>>,
-    from_value: Vec<U256>,
-    to_value: Vec<U256>,
-    chain_id: Vec<u64>,
->>>>>>> a267001b
 }
 
 #[async_trait::async_trait]
