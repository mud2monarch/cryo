use clap::Parser;
use color_print::cstr;

/// Command line arguments
#[derive(Parser, Debug)]
#[command(name = "cryo", author, version, about = get_about_str(), long_about = None, styles=get_styles(), after_help=get_after_str())]
pub struct Args {
    /// datatype to collect
    #[arg(required = true, help=get_datatype_help(), num_args(1..))]
    pub datatype: Vec<String>,

    /// Block numbers, see syntax below
    #[arg(short, long, allow_hyphen_values(true), help_heading = "Content Options")]
    pub blocks: Option<Vec<String>>,

    /// Transaction hashes, see syntax below
    #[arg(
        short,
        long,
<<<<<<< HEAD
        help_heading = "Content Options",
        num_args(1..),
=======
        default_value = "0:latest",
        allow_hyphen_values(true),
        help_heading = "Content Options",
        num_args = 1..
>>>>>>> 17554dce
    )]
    pub txs: Option<Vec<String>>,

    /// Align block chunk boundaries to regular intervals,
    /// e.g. (1000, 2000, 3000) instead of (1106, 2106, 3106)
    #[arg(short, long, help_heading = "Content Options", verbatim_doc_comment)]
    pub align: bool,

    /// Reorg buffer, save blocks only when they are this old,
    /// can be a number of blocks
    #[arg(
        long,
        default_value_t = 0,
        value_name = "N_BLOCKS",
        help_heading = "Content Options",
        verbatim_doc_comment
    )]
    pub reorg_buffer: u64,

    /// Columns to include alongside the default output,
    /// use `all` to include all available columns
    #[arg(short, long, value_name="COLS", num_args(0..), verbatim_doc_comment, help_heading="Content Options")]
    pub include_columns: Option<Vec<String>>,

    /// Columns to exclude from the default output
    #[arg(short, long, value_name="COLS", num_args(0..), help_heading="Content Options")]
    pub exclude_columns: Option<Vec<String>>,

    /// Columns to use instead of the default columns,
    /// use `all` to use all available columns
    #[arg(long, value_name="COLS", num_args(0..), verbatim_doc_comment, help_heading="Content Options")]
    pub columns: Option<Vec<String>>,

    /// Use hex string encoding for binary columns
    #[arg(long, help_heading = "Content Options")]
    pub hex: bool,

    /// Columns(s) to sort by, `none` to disable sorting
    #[arg(short, long, num_args(0..), help_heading="Content Options")]
    pub sort: Option<Vec<String>>,

    /// RPC url [default: ETH_RPC_URL env var]
    #[arg(short, long, help_heading = "Source Options")]
    pub rpc: Option<String>,

    /// Network name [default: use name of eth_getChainId]
    #[arg(long, help_heading = "Source Options")]
    pub network_name: Option<String>,

    /// Ratelimit on requests per second
    #[arg(short('l'), long, value_name = "limit", help_heading = "Acquisition Options")]
    pub requests_per_second: Option<u32>,

    /// Global number of concurrent requests
    #[arg(long, value_name = "M", help_heading = "Acquisition Options")]
    pub max_concurrent_requests: Option<u64>,

    /// Number of chunks processed concurrently
    #[arg(long, value_name = "M", help_heading = "Acquisition Options")]
    pub max_concurrent_chunks: Option<u64>,

    /// Dry run, collect no data
    #[arg(short, long, help_heading = "Acquisition Options")]
    pub dry: bool,

    /// Run quietly without printing information to stdout
    #[arg(long)]
    pub no_verbose: bool,

    /// Number of blocks per file
    #[arg(short, long, default_value_t = 1000, help_heading = "Output Options")]
    pub chunk_size: u64,

    /// Number of files (alternative to --chunk-size)
    #[arg(long, help_heading = "Output Options")]
    pub n_chunks: Option<u64>,

    /// Directory for output files
    #[arg(short, long, default_value = ".", help_heading = "Output Options")]
    pub output_dir: String,

    /// Suffix to attach to end of each filename
    #[arg(long, help_heading = "Output Options")]
    pub file_suffix: Option<String>,

    /// Overwrite existing files instead of skipping them
    #[arg(long, help_heading = "Output Options")]
    pub overwrite: bool,

    /// Save as csv instead of parquet
    #[arg(long, help_heading = "Output Options")]
    pub csv: bool,

    /// Save as json instead of parquet
    #[arg(long, help_heading = "Output Options")]
    pub json: bool,

    /// Number of rows per row group in parquet file
    #[arg(long, value_name = "GROUP_SIZE", help_heading = "Output Options")]
    pub row_group_size: Option<usize>,

    /// Number of rows groups in parquet file
    #[arg(long, help_heading = "Output Options")]
    pub n_row_groups: Option<usize>,

    /// Do not write statistics to parquet files
    #[arg(long, help_heading = "Output Options")]
    pub no_stats: bool,

    /// Set compression algorithm and level
    #[arg(long, help_heading="Output Options", value_name="NAME [#]", num_args(1..=2), default_value = "lz4")]
    pub compression: Vec<String>,

    // /// [transactions] track gas used by each transaction
    // #[arg(long, help_heading = "Dataset-specific Options")]
    // pub gas_used: bool,
    /// [logs] filter logs by contract address
    #[arg(long, help_heading = "Dataset-specific Options")]
    pub contract: Option<String>,

    /// [logs] filter logs by topic0
    #[arg(long, visible_alias = "event", help_heading = "Dataset-specific Options")]
    pub topic0: Option<String>,

    /// [logs] filter logs by topic1
    #[arg(long, help_heading = "Dataset-specific Options")]
    pub topic1: Option<String>,

    /// [logs] filter logs by topic2
    #[arg(long, help_heading = "Dataset-specific Options")]
    pub topic2: Option<String>,

    /// [logs] filter logs by topic3
    #[arg(long, help_heading = "Dataset-specific Options")]
    pub topic3: Option<String>,

    /// [logs] Number of blocks per log request
    #[arg(
        long,
        value_name = "BLOCKS",
        default_value_t = 1,
        help_heading = "Dataset-specific Options"
    )]
    pub inner_request_size: u64,
}

pub(crate) fn get_styles() -> clap::builder::Styles {
    let white = anstyle::Color::Rgb(anstyle::RgbColor(255, 255, 255));
    let green = anstyle::Color::Rgb(anstyle::RgbColor(0, 225, 0));
    let grey = anstyle::Color::Rgb(anstyle::RgbColor(170, 170, 170));
    let title = anstyle::Style::new().bold().fg_color(Some(green));
    let arg = anstyle::Style::new().bold().fg_color(Some(white));
    let comment = anstyle::Style::new().fg_color(Some(grey));
    clap::builder::Styles::styled()
        .header(title)
        .error(comment)
        .usage(title)
        .literal(arg)
        .placeholder(comment)
        .valid(title)
        .invalid(comment)
}

fn get_about_str() -> &'static str {
    cstr!(r#"<white><bold>cryo</bold></white> extracts blockchain data to parquet, csv, or json"#)
}

fn get_after_str() -> &'static str {
    cstr!(
        r#"
<white><bold>Block specification syntax</bold></white>
- can use numbers                    <white><bold>--blocks 5000 6000 7000</bold></white>
- can use ranges                     <white><bold>--blocks 12M:13M 15M:16M</bold></white>
- numbers can contain { _ . K M B }  <white><bold>5_000 5K 15M 15.5M</bold></white>
- omiting range end means latest     <white><bold>15.5M:</bold></white> == <white><bold>15.5M:latest</bold></white>
- omitting range start means 0       <white><bold>:700</bold></white> == <white><bold>0:700</bold></white>
- minus on start means minus end     <white><bold>-1000:7000</bold></white> == <white><bold>6000:7000</bold></white>
- plus sign on end means plus start  <white><bold>15M:+1000</bold></white> == <white><bold>15M:15.001K</bold></white>

<white><bold>Transaction hash specification syntax</bold></white>
- can use transaction hashes         <white><bold>--txs TX_HASH1 TX_HASH2 TX_HASH3</bold></white>
- can use a parquet file             <white><bold>--txs ./path/to/file.parquet[:COLUMN_NAME]</bold></white>
                                     (default column name is <white><bold>transaction_hash</bold></white>)
- can use multiple parquet files     <white><bold>--txs ./path/to/ethereum__logs*.parquet</bold></white>
"#
    )
}

fn get_datatype_help() -> &'static str {
    cstr!(
        r#"datatype(s) to collect, one or more of:
- <white><bold>blocks</bold></white>
- <white><bold>transactions</bold></white>  (alias = <white><bold>txs</bold></white>)
- <white><bold>logs</bold></white>          (alias = <white><bold>events</bold></white>)
- <white><bold>traces</bold></white>        (alias = <white><bold>call_traces</bold></white>)
- <white><bold>state_diffs</bold></white>   (= balance + code + nonce + storage diffs)
- <white><bold>balance_diffs</bold></white>
- <white><bold>code_diffs</bold></white>
- <white><bold>nonce_diffs</bold></white>
- <white><bold>storage_diffs</bold></white>
- <white><bold>vm_traces</bold></white>     (alias = <white><bold>opcode_traces</bold></white>)"#
    )
}<|MERGE_RESOLUTION|>--- conflicted
+++ resolved
@@ -17,15 +17,8 @@
     #[arg(
         short,
         long,
-<<<<<<< HEAD
         help_heading = "Content Options",
         num_args(1..),
-=======
-        default_value = "0:latest",
-        allow_hyphen_values(true),
-        help_heading = "Content Options",
-        num_args = 1..
->>>>>>> 17554dce
     )]
     pub txs: Option<Vec<String>>,
 
